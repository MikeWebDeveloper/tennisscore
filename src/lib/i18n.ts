--- conflicted
+++ resolved
@@ -371,8 +371,6 @@
   serving: string
   selectHowPointEnded: string
   
-<<<<<<< HEAD
-=======
   // Point outcome labels and descriptions
   cleanWinner: string
   unreturnableServe: string
@@ -454,7 +452,6 @@
   pointDetailsTitle: string
   pointContext: string
   
->>>>>>> f44bf726
   wins: string
   ongoing: string
   noData: string
@@ -587,15 +584,6 @@
   wonLabel: string
   avgDurationLabel: string
   winStreakMonthlyLabel: string
-<<<<<<< HEAD
-
-  deleteMatch: string
-  deleteMatchConfirm: string
-  matchDeleted: string
-  failedToDeleteMatch: string
-  deleting: string
-=======
->>>>>>> f44bf726
 }
 
 const translations: Record<Locale, Translations> = {
@@ -662,8 +650,8 @@
     bestOf3: "Best of 3",
     bestOf5: "Best of 5",
     scoringSystem: "Scoring System",
-    advantage: "With advantage",
-    noAdvantage: "No advantage",
+    advantage: "Advantage",
+    noAdvantage: "No Advantage",
     finalSet: "Final Set",
     fullSet: "Full Set",
     superTiebreak: "Super Tiebreak",
@@ -969,8 +957,6 @@
     serving: "serving",
     selectHowPointEnded: "Select how the point ended:",
     
-<<<<<<< HEAD
-=======
     // Point outcome labels and descriptions
     cleanWinner: "Clean winner",
     unreturnableServe: "Unreturnable serve",
@@ -1052,7 +1038,6 @@
     pointDetailsTitle: "Point #{pointNumber} Details",
     pointContext: "Set {setNumber}, Game {gameNumber} • {gameScore} • {winnerName} wins",
     
->>>>>>> f44bf726
     wins: "Wins",
     ongoing: "ongoing",
     noData: "No data",
@@ -1132,13 +1117,8 @@
     flexItemsCenter: "Flex položky na střed",
     pointsPlayed: "bodů odehráno",
     matchLinkCopiedToClipboard: "Odkaz na zápas zkopírován do schránky",
-<<<<<<< HEAD
-    liveMatchLinkCopied: "Odkaz na živý zápas zkopírován",
-    matchResultsLinkCopied: "Odkaz na výsledky zápasu zkopírován",
-=======
     liveMatchLinkCopied: "Odkaz na živý zápas zkopírován do schránky!",
     matchResultsLinkCopied: "Odkaz na výsledky zápasu zkopírován do schránky!",
->>>>>>> f44bf726
     
     // Enhanced Dashboard Statistics
     performanceOverviewHeader: "📊 Performance Overview",
@@ -1189,44 +1169,7 @@
     matchesLabel: "Matches",
     wonLabel: "Won",
     avgDurationLabel: "Avg Duration",
-<<<<<<< HEAD
-    winStreakMonthlyLabel: "Win Streak",
-
-    deleteMatch: "Delete Match",
-    deleteMatchConfirm: "Are you sure you want to delete this match between {p1} and {p2}? This action is irreversible and all match data will be permanently deleted.",
-    matchDeleted: "Match deleted successfully",
-    failedToDeleteMatch: "Failed to delete match",
-    deleting: "Deleting...",
-
-    // Fix terminology for match setup
-    advantage: "With advantage",
-    noAdvantage: "No advantage",
-    finalSet: "Final set",
-    fullSet: "Full set",
-    bestOf1: "On 1 set",
-    bestOf3: "On 3 sets",
-    bestOf5: "On 5 sets",
-    singles: "Singles",
-    doubles: "Doubles",
-    player1: "Player 1",
-    player2: "Player 2",
-    player3: "Player 3",
-    player4: "Player 4",
-    noTracking: "(no tracking)",
-
-    ace: "Ace",
-    aceDescription: "Unreturnable serve",
-    winner: "Winner",
-    winnerDescription: "Clean winner",
-    forcedError: "Forced Error",
-    forcedErrorDescription: "Opponent forced into error",
-    unforcedError: "Unforced Error",
-    unforcedErrorDescription: "Unforced mistake",
-    doubleFault: "Double Fault",
-    doubleFaultDescription: "Two consecutive faults"
-=======
     winStreakMonthlyLabel: "Win Streak"
->>>>>>> f44bf726
   },
   cs: {
     // Common
@@ -1473,7 +1416,7 @@
     hot: "Žhavé",
     
     // Match creation and forms
-    singlesMatch: "Dvouhru",
+    singlesMatch: "Dvouhra",
     trackBasicStats: "Sledovat základní statistiky",
     trackDetailedStats: "Sledovat podrobné statistiky",
     
@@ -1598,8 +1541,6 @@
     serving: "podává",
     selectHowPointEnded: "Vyberte, jak bod skončil:",
     
-<<<<<<< HEAD
-=======
     // Point outcome labels and descriptions
     cleanWinner: "Čistý vítězný úder",
     unreturnableServe: "Nevrátitelné podání",
@@ -1681,16 +1622,11 @@
     pointDetailsTitle: "Detail bodu #{pointNumber}",
     pointContext: "Set {setNumber}, Hra {gameNumber} • {gameScore} • {winnerName} vyhrává",
     
->>>>>>> f44bf726
     wins: "Vyhrává",
     ongoing: "probíhá",
     noData: "Žádná data",
     switchToCzech: "Přepnout na češtinu",
-<<<<<<< HEAD
-    switchToEnglish: "Switch to English",
-=======
     switchToEnglish: "Přepnout na angličtinu",
->>>>>>> f44bf726
     unableToConnect: "Nelze se připojit k serveru",
     checkInternetConnection: "Zkontrolujte připojení k internetu",
     connectionIssue: "Problém s připojením",
@@ -1817,44 +1753,7 @@
     matchesLabel: "Zápasy",
     wonLabel: "Vyhrané",
     avgDurationLabel: "Průměrná doba",
-<<<<<<< HEAD
-    winStreakMonthlyLabel: "Vítězná série",
-
-    deleteMatch: "Smazat zápas",
-    deleteMatchConfirm: "Opravdu chcete smazat tento zápas mezi {p1} a {p2}? Tato akce je nevratná a všechna data zápasu budou trvale odstraněna.",
-    matchDeleted: "Zápas byl úspěšně smazán",
-    failedToDeleteMatch: "Nepodařilo se smazat zápas",
-    deleting: "Mazání...",
-
-    // Fix terminology for match setup
-    advantage: "S výhodou",
-    noAdvantage: "Bez výhody",
-    finalSet: "Poslední sada",
-    fullSet: "Celý set",
-    bestOf1: "Na 1 set",
-    bestOf3: "Na 3 sety",
-    bestOf5: "Na 5 setů",
-    singles: "Dvouhra",
-    doubles: "Čtyřhra",
-    player1: "Hráč 1",
-    player2: "Hráč 2",
-    player3: "Hráč 3",
-    player4: "Hráč 4",
-    noTracking: "(bez sledování)",
-
-    ace: "Eso",
-    aceDescription: "Nepreturnovatelný servis",
-    winner: "Vítězný úder",
-    winnerDescription: "Čistý vítězný úder",
-    forcedError: "Vynucená chyba",
-    forcedErrorDescription: "Soupeř donucen k chybě",
-    unforcedError: "Nevynucená chyba",
-    unforcedErrorDescription: "Nevynucená chyba",
-    doubleFault: "Dvojchyba",
-    doubleFaultDescription: "Dvě chyby v řadě (dvojchyba)"
-=======
     winStreakMonthlyLabel: "Vítězná série"
->>>>>>> f44bf726
   }
 }
 
