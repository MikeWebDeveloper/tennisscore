"use client"

import { motion } from "framer-motion"
import { Card, CardContent, CardHeader, CardTitle } from "@/components/ui/card"
import { Player, MatchStats } from "@/lib/types"
import { Target, Zap, Shield } from "lucide-react"
import { Tabs, TabsContent, TabsList, TabsTrigger } from "@/components/ui/tabs"
import { useTranslations } from "@/hooks/use-translations"
import { PointDetail } from "@/lib/types"
import { calculateMatchStats } from "@/lib/utils/match-stats"

interface MatchStatsComponentProps {
  stats: MatchStats
  playerOne: Player
  playerTwo: Player
}

// Animation variants
const containerVariants = {
  hidden: { opacity: 0 },
  show: {
    opacity: 1,
    transition: {
      staggerChildren: 0.1
    }
  }
}

const itemVariants = {
  hidden: { opacity: 0, y: 20 },
  show: { opacity: 1, y: 0 }
}

// Stat row component
function StatRow({ 
  label, 
  value1, 
  value2, 
  format = "number",
  showProgress = true 
}: { 
  label: string
  value1: number
  value2: number
  format?: "number" | "percentage"
  showProgress?: boolean
}) {
  const total = value1 + value2
  const percentage1 = total > 0 ? (value1 / total) * 100 : 50
  const percentage2 = total > 0 ? (value2 / total) * 100 : 50

  const formatValue = (value: number) => {
    if (format === "percentage") {
      return `${value.toFixed(0)}%`
    }
    return value.toString()
  }

  return (
    <motion.div 
      variants={itemVariants}
      className="space-y-2"
    >
      <div className="flex items-center justify-between text-sm">
        <motion.span 
          className="font-mono font-semibold"
          animate={{ scale: [1, 1.05, 1] }}
          transition={{ duration: 0.3 }}
        >
          {formatValue(value1)}
        </motion.span>
        <span className="text-xs text-muted-foreground uppercase tracking-wider">
          {label}
        </span>
        <motion.span 
          className="font-mono font-semibold"
          animate={{ scale: [1, 1.05, 1] }}
          transition={{ duration: 0.3 }}
        >
          {formatValue(value2)}
        </motion.span>
      </div>
      {showProgress && (
        <div className="flex gap-1 h-2">
          <motion.div
            className="bg-blue-500 rounded-l"
            initial={{ width: 0 }}
            animate={{ width: `${percentage1}%` }}
            transition={{ duration: 0.5, ease: "easeOut" }}
          />
          <motion.div
            className="bg-red-500 rounded-r"
            initial={{ width: 0 }}
            animate={{ width: `${percentage2}%` }}
            transition={{ duration: 0.5, ease: "easeOut" }}
          />
        </div>
      )}
    </motion.div>
  )
}

export function MatchStatsComponent({ stats, playerOne, playerTwo }: MatchStatsComponentProps) {
  const t = useTranslations()
  
  return (
    <motion.div 
      variants={containerVariants}
      initial="hidden"
      animate="show"
      className="space-y-4"
    >
      {/* Points Section */}
      <Card>
        <CardHeader className="pb-3">
          <CardTitle className="text-base flex items-center gap-2">
            <Target className="h-4 w-4" />
<<<<<<< HEAD
{t('points')}
=======
            {t('points')}
>>>>>>> f44bf726
          </CardTitle>
        </CardHeader>
        <CardContent className="space-y-4">
          <StatRow 
            label={t('totalPointsWon')} 
            value1={stats.player1.totalPointsWon} 
            value2={stats.player2.totalPointsWon} 
          />
          <StatRow 
            label={t('winners')} 
            value1={stats.player1.winners} 
            value2={stats.player2.winners} 
          />
          <StatRow 
            label={t('unforcedErrors')} 
            value1={stats.player1.unforcedErrors} 
            value2={stats.player2.unforcedErrors} 
          />
          <StatRow 
            label={t('forcedErrors')} 
            value1={stats.player1.forcedErrors} 
            value2={stats.player2.forcedErrors} 
          />
        </CardContent>
      </Card>

      {/* Service Section */}
      <Card>
        <CardHeader className="pb-3">
          <CardTitle className="text-base flex items-center gap-2">
            <Zap className="h-4 w-4" />
            {t('serviceStatistics')}
          </CardTitle>
        </CardHeader>
        <CardContent className="space-y-4">
          <StatRow 
            label={t('aces')} 
            value1={stats.player1.aces} 
            value2={stats.player2.aces} 
          />
          <StatRow 
            label={t('doubleFaults')} 
            value1={stats.player1.doubleFaults} 
            value2={stats.player2.doubleFaults} 
          />
          <StatRow 
            label={t('firstServePercentage')} 
<<<<<<< HEAD
            value1={Math.round(stats.player1.firstServePercentage)} 
            value2={Math.round(stats.player2.firstServePercentage)}
=======
            value1={Math.round(
              stats.player1.firstServesAttempted > 0 
                ? (stats.player1.firstServesMade / stats.player1.firstServesAttempted) * 100 
                : 0
            )} 
            value2={Math.round(
              stats.player2.firstServesAttempted > 0 
                ? (stats.player2.firstServesMade / stats.player2.firstServesAttempted) * 100 
                : 0
            )}
>>>>>>> f44bf726
            format="percentage"
          />
          <StatRow 
            label={t('firstServePointsWonPercentage')} 
<<<<<<< HEAD
            value1={Math.round(stats.player1.firstServeWinPercentage)} 
            value2={Math.round(stats.player2.firstServeWinPercentage)}
=======
            value1={Math.round(
              stats.player1.firstServesMade > 0 
                ? (stats.player1.firstServePointsWon / stats.player1.firstServesMade) * 100 
                : 0
            )} 
            value2={Math.round(
              stats.player2.firstServesMade > 0 
                ? (stats.player2.firstServePointsWon / stats.player2.firstServesMade) * 100 
                : 0
            )}
>>>>>>> f44bf726
            format="percentage"
          />
        </CardContent>
      </Card>

      {/* Break Points Section */}
      {(stats.player1.breakPointsFaced > 0 || stats.player2.breakPointsFaced > 0) && (
        <Card>
          <CardHeader className="pb-3">
            <CardTitle className="text-base flex items-center gap-2">
              <Shield className="h-4 w-4" />
              {t('breakPoints')}
            </CardTitle>
          </CardHeader>
          <CardContent className="space-y-4">
            <StatRow 
              label={t('breakPointsWon')} 
              value1={stats.player1.breakPointsWon} 
              value2={stats.player2.breakPointsWon} 
            />
            <StatRow 
              label={t('breakPointConversion')} 
<<<<<<< HEAD
              value1={Math.round(stats.player1.breakPointConversionPercentage)} 
              value2={Math.round(stats.player2.breakPointConversionPercentage)}
=======
              value1={Math.round(
                stats.player1.breakPointsFaced > 0 
                  ? (stats.player1.breakPointsWon / stats.player1.breakPointsFaced) * 100 
                  : 0
              )} 
              value2={Math.round(
                stats.player2.breakPointsFaced > 0 
                  ? (stats.player2.breakPointsWon / stats.player2.breakPointsFaced) * 100 
                  : 0
              )}
>>>>>>> f44bf726
              format="percentage"
            />
          </CardContent>
        </Card>
      )}

      {/* Player Names Footer */}
      <div className="flex justify-between text-sm text-muted-foreground px-2">
        <span className="flex items-center gap-2">
          <div className="w-3 h-3 bg-blue-500 rounded" />
          {playerOne.firstName} {playerOne.lastName}
        </span>
        <span className="flex items-center gap-2">
          {playerTwo.firstName} {playerTwo.lastName}
          <div className="w-3 h-3 bg-red-500 rounded" />
        </span>
      </div>
    </motion.div>
  )
}

// Export a version without player objects for live scoring
export function MatchStatsComponentSimple({ 
  stats, 
  playerNames,
  detailLevel
}: { 
  stats: import("@/lib/utils/match-stats").EnhancedMatchStats
  playerNames: { p1: string; p2: string }
  detailLevel: "points" | "simple" | "complex"
}) {
  const t = useTranslations()

  const hasPoints = stats.totalPoints > 0
  
  // Debug log to check what's happening
  console.log('MatchStatsComponentSimple - detailLevel:', detailLevel, 'hasPoints:', hasPoints, 'totalPoints:', stats.totalPoints)

  if (!hasPoints) {
    return (
      <div className="text-center text-muted-foreground py-8">
        <Target className="h-12 w-12 mx-auto mb-4 opacity-50" />
        <p>{t('statsWillAppearDescription')}</p>
      </div>
    )
  }

  return (
    <motion.div 
      variants={containerVariants}
      initial="hidden"
      animate="show"
      className="space-y-4"
    >
      {/* Points Section - Different content based on detail level */}
      <Card>
        <CardHeader className="pb-3">
          <CardTitle className="text-base flex items-center gap-2">
            <Target className="h-4 w-4" />
            {detailLevel === "points" ? t('points') : t('pointsAndOutcomes')}
          </CardTitle>
        </CardHeader>
        <CardContent className="space-y-4">
          {detailLevel === "points" ? (
            // Points-only scoring: Show total points and serve/receive stats
            <>
              <StatRow 
                label={t('totalPoints')} 
                value1={stats.totalPointsWonByPlayer[0]} 
                value2={stats.totalPointsWonByPlayer[1]} 
              />
              <StatRow 
                label={t('servicePoints')} 
                value1={stats.servicePointsWonPercentageByPlayer[0]} 
                value2={stats.servicePointsWonPercentageByPlayer[1]}
                format="percentage"
              />
              <StatRow 
                label={t('receivingPoints')} 
                value1={stats.receivingPointsWonPercentageByPlayer[0]} 
                value2={stats.receivingPointsWonPercentageByPlayer[1]}
                format="percentage"
              />
            </>
          ) : (
            // Simple/Complex scoring: Show both points-only stats AND detailed stats
            <>
              {/* Points-only stats (from "points" level) */}
              <StatRow 
                label={t('totalPoints')} 
                value1={stats.totalPointsWonByPlayer[0]} 
                value2={stats.totalPointsWonByPlayer[1]} 
              />
              <StatRow 
                label={t('servicePoints')} 
                value1={stats.servicePointsWonPercentageByPlayer[0]} 
                value2={stats.servicePointsWonPercentageByPlayer[1]}
                format="percentage"
              />
              <StatRow 
                label={t('receivingPoints')} 
                value1={stats.receivingPointsWonPercentageByPlayer[0]} 
                value2={stats.receivingPointsWonPercentageByPlayer[1]}
                format="percentage"
              />
              
              {/* Detailed stats */}
              <StatRow 
                label={t('winners')} 
                value1={stats.winnersByPlayer[0]} 
                value2={stats.winnersByPlayer[1]} 
              />
              <StatRow 
                label={t('unforcedErrors')} 
                value1={stats.unforcedErrorsByPlayer[0]} 
                value2={stats.unforcedErrorsByPlayer[1]} 
              />
              <StatRow 
                label={t('forcedErrors')} 
                value1={stats.forcedErrorsByPlayer[0]} 
                value2={stats.forcedErrorsByPlayer[1]} 
              />
              <StatRow 
                label={t('aces')} 
                value1={stats.acesByPlayer[0]} 
                value2={stats.acesByPlayer[1]} 
              />
              <StatRow 
                label={t('doubleFaults')} 
                value1={stats.doubleFaultsByPlayer[0]} 
                value2={stats.doubleFaultsByPlayer[1]} 
              />
            </>
          )}
        </CardContent>
      </Card>
      
      {/* Break Points Section */}
      {(stats.breakPointsByPlayer.faced[0] > 0 || stats.breakPointsByPlayer.faced[1] > 0) && (
        <Card>
          <CardHeader className="pb-3">
            <CardTitle className="text-base flex items-center gap-2">
              <Shield className="h-4 w-4" />
              {t('breakPoints')}
            </CardTitle>
          </CardHeader>
          <CardContent className="space-y-4">
            <StatRow 
              label={t('breakPointsFaced')} 
              value1={stats.breakPointsByPlayer.faced[0]} 
              value2={stats.breakPointsByPlayer.faced[1]} 
            />
            <StatRow 
              label={t('breakPointsConverted')} 
              value1={stats.breakPointsByPlayer.converted[0]} 
              value2={stats.breakPointsByPlayer.converted[1]} 
            />
            <StatRow 
              label={t('breakPointsSaved')} 
              value1={stats.breakPointsByPlayer.saved[0]} 
              value2={stats.breakPointsByPlayer.saved[1]} 
            />
            <StatRow 
              label={t('conversionRatePercent')} 
              value1={stats.breakPointsByPlayer.conversionRate[0]} 
              value2={stats.breakPointsByPlayer.conversionRate[1]}
              format="percentage"
            />
          </CardContent>
        </Card>
      )}

      {/* Service Section (Simple and Complex Stats) - ALWAYS SHOW FOR SIMPLE/COMPLEX */}
      {(detailLevel === 'simple' || detailLevel === 'complex') && (
        <Card>
          <CardHeader className="pb-3">
            <CardTitle className="text-base flex items-center gap-2">
              <Zap className="h-4 w-4" />
              {t('serviceStatistics')}
            </CardTitle>
          </CardHeader>
          <CardContent className="space-y-4">
            <StatRow 
              label={t('firstServePercentage')} 
              value1={stats.firstServePercentageByPlayer[0]} 
              value2={stats.firstServePercentageByPlayer[1]}
              format="percentage"
            />
            <StatRow 
              label={t('firstServePointsWonPercentage')} 
              value1={stats.firstServePointsWonByPlayer[0]} 
              value2={stats.firstServePointsWonByPlayer[1]}
              format="percentage"
            />
            <StatRow 
              label={t('secondServePointsWonPercentage')} 
              value1={stats.secondServePointsWonByPlayer[0]} 
              value2={stats.secondServePointsWonByPlayer[1]}
              format="percentage"
            />
          </CardContent>
        </Card>
      )}

      {/* Player Names Footer */}
      <div className="flex justify-between text-sm text-muted-foreground px-2">
        <span className="flex items-center gap-2">
          <div className="w-3 h-3 bg-blue-500 rounded" />
          {playerNames.p1}
        </span>
        <span className="flex items-center gap-2">
          {playerNames.p2}
          <div className="w-3 h-3 bg-red-500 rounded" />
        </span>
      </div>
    </motion.div>
  )
}

// Enhanced version with tabs for match and per-set stats
export function MatchStatsComponentSimpleFixed({ 
  stats: overallStats, 
  playerNames,
  detailLevel,
  pointLog
}: { 
  stats: import("@/lib/utils/match-stats").EnhancedMatchStats
  playerNames: { p1: string; p2: string }
  detailLevel: "points" | "simple" | "complex"
  pointLog?: PointDetail[]
}) {
  const t = useTranslations()
  
  // Calculate per-set stats if we have point log
  const setStats: Record<number, import("@/lib/utils/match-stats").EnhancedMatchStats> = {}
  let setNumbers: number[] = []
  
  if (pointLog && pointLog.length > 0) {
    // Group points by set
    const pointsBySets = pointLog.reduce((acc, point) => {
      const setNumber = point.setNumber
      if (!acc[setNumber]) acc[setNumber] = []
      acc[setNumber].push(point)
      return acc
    }, {} as Record<number, PointDetail[]>)
    
    setNumbers = Object.keys(pointsBySets).map(Number).sort((a, b) => a - b)
    
    // Calculate stats for each set
    setNumbers.forEach(setNumber => {
      setStats[setNumber] = calculateMatchStats(pointsBySets[setNumber])
    })
  }

  const hasPoints = overallStats.totalPoints > 0
  
  if (!hasPoints) {
    return (
      <div className="text-center text-muted-foreground py-8">
        <Target className="h-12 w-12 mx-auto mb-4 opacity-50" />
        <p>{t('statsWillAppearDescription')}</p>
      </div>
    )
  }

  // Helper function to render stats content
  const renderStatsContent = (stats: import("@/lib/utils/match-stats").EnhancedMatchStats) => (
    <motion.div 
      variants={containerVariants}
      initial="hidden"
      animate="show"
      className="space-y-4"
    >
      {/* Points Section - Different content based on detail level */}
      <Card>
        <CardHeader className="pb-3">
          <CardTitle className="text-base flex items-center gap-2">
            <Target className="h-4 w-4" />
            {detailLevel === "points" ? t('points') : t('pointsAndOutcomes')}
          </CardTitle>
        </CardHeader>
        <CardContent className="space-y-4">
          {detailLevel === "points" ? (
            // Points-only scoring: Show total points and serve/receive stats
            <>
              <StatRow 
                label={t('totalPoints')} 
                value1={stats.totalPointsWonByPlayer[0]} 
                value2={stats.totalPointsWonByPlayer[1]} 
              />
              <StatRow 
                label={t('servicePoints')} 
                value1={stats.servicePointsWonPercentageByPlayer[0]} 
                value2={stats.servicePointsWonPercentageByPlayer[1]}
                format="percentage"
              />
              <StatRow 
                label={t('receivingPoints')} 
                value1={stats.receivingPointsWonPercentageByPlayer[0]} 
                value2={stats.receivingPointsWonPercentageByPlayer[1]}
                format="percentage"
              />
            </>
          ) : (
            // Simple/Complex scoring: Show detailed stats
            <>
              <StatRow 
                label={t('totalPoints')} 
                value1={stats.totalPointsWonByPlayer[0]} 
                value2={stats.totalPointsWonByPlayer[1]} 
              />
              <StatRow 
                label={t('winners')} 
                value1={stats.winnersByPlayer[0]} 
                value2={stats.winnersByPlayer[1]} 
              />
              <StatRow 
                label={t('unforcedErrors')} 
                value1={stats.unforcedErrorsByPlayer[0]} 
                value2={stats.unforcedErrorsByPlayer[1]} 
              />
              <StatRow 
<<<<<<< HEAD
=======
                label={t('forcedErrors')} 
                value1={stats.forcedErrorsByPlayer[0]} 
                value2={stats.forcedErrorsByPlayer[1]} 
              />
              <StatRow 
>>>>>>> f44bf726
                label={t('aces')} 
                value1={stats.acesByPlayer[0]} 
                value2={stats.acesByPlayer[1]} 
              />
              <StatRow 
                label={t('doubleFaults')} 
                value1={stats.doubleFaultsByPlayer[0]} 
                value2={stats.doubleFaultsByPlayer[1]} 
              />
            </>
          )}
        </CardContent>
      </Card>
      
      {/* Service Section */}
      {(detailLevel === 'simple' || detailLevel === 'complex') && (
        <Card>
          <CardHeader className="pb-3">
            <CardTitle className="text-base flex items-center gap-2">
              <Zap className="h-4 w-4" />
              {t('serviceStatistics')}
            </CardTitle>
          </CardHeader>
          <CardContent className="space-y-4">
            <StatRow 
              label={t('firstServePercentage')} 
              value1={stats.firstServePercentageByPlayer[0]} 
              value2={stats.firstServePercentageByPlayer[1]}
              format="percentage"
            />
            <StatRow 
              label={t('firstServePointsWonPercentage')} 
              value1={stats.firstServePointsWonByPlayer[0]} 
              value2={stats.firstServePointsWonByPlayer[1]}
              format="percentage"
            />
            <StatRow 
              label={t('secondServePointsWonPercentage')} 
              value1={stats.secondServePointsWonByPlayer[0]} 
              value2={stats.secondServePointsWonByPlayer[1]}
              format="percentage"
            />
          </CardContent>
        </Card>
      )}
      
      {/* Break Points Section */}
      {(stats.breakPointsByPlayer.faced[0] > 0 || stats.breakPointsByPlayer.faced[1] > 0) && (
        <Card>
          <CardHeader className="pb-3">
            <CardTitle className="text-base flex items-center gap-2">
              <Shield className="h-4 w-4" />
              {t('breakPoints')}
            </CardTitle>
          </CardHeader>
          <CardContent className="space-y-4">
            <StatRow 
              label={t('breakPointsFaced')}
              value1={stats.breakPointsByPlayer.faced[0]} 
              value2={stats.breakPointsByPlayer.faced[1]} 
            />
            <StatRow 
              label={t('breakPointsConverted')}
              value1={stats.breakPointsByPlayer.converted[0]} 
              value2={stats.breakPointsByPlayer.converted[1]} 
            />
            <StatRow 
              label={t('conversionRatePercent')}
              value1={stats.breakPointsByPlayer.conversionRate[0]} 
              value2={stats.breakPointsByPlayer.conversionRate[1]}
              format="percentage"
            />
          </CardContent>
        </Card>
      )}
    </motion.div>
  )

  // If no sets (shouldn't happen), just show overall stats
  if (setNumbers.length === 0) {
    return (
      <>
        {renderStatsContent(overallStats)}
        <div className="flex justify-between text-sm text-muted-foreground px-2">
          <span className="flex items-center gap-2">
            <div className="w-3 h-3 bg-blue-500 rounded" />
            {playerNames.p1}
          </span>
          <span className="flex items-center gap-2">
            {playerNames.p2}
            <div className="w-3 h-3 bg-red-500 rounded" />
          </span>
        </div>
      </>
    )
  }

  // Render with tabs
  return (
    <div className="space-y-4">
      <Tabs defaultValue="match" className="w-full">
        <TabsList className="grid w-full" style={{ gridTemplateColumns: `repeat(${setNumbers.length + 1}, 1fr)` }}>
          <TabsTrigger value="match">{t('match')}</TabsTrigger>
          {setNumbers.map(setNumber => (
            <TabsTrigger key={setNumber} value={`set-${setNumber}`}>
              {t('set')} {setNumber}
            </TabsTrigger>
          ))}
        </TabsList>
        
        <TabsContent value="match" className="mt-4">
          {renderStatsContent(overallStats)}
        </TabsContent>
        
        {setNumbers.map(setNumber => (
          <TabsContent key={setNumber} value={`set-${setNumber}`} className="mt-4">
            {renderStatsContent(setStats[setNumber])}
          </TabsContent>
        ))}
      </Tabs>
      
      {/* Player Names Footer */}
      <div className="flex justify-between text-sm text-muted-foreground px-2">
        <span className="flex items-center gap-2">
          <div className="w-3 h-3 bg-blue-500 rounded" />
          {playerNames.p1}
        </span>
        <span className="flex items-center gap-2">
          {playerNames.p2}
          <div className="w-3 h-3 bg-red-500 rounded" />
        </span>
      </div>
    </div>
  )
} <|MERGE_RESOLUTION|>--- conflicted
+++ resolved
@@ -115,11 +115,7 @@
         <CardHeader className="pb-3">
           <CardTitle className="text-base flex items-center gap-2">
             <Target className="h-4 w-4" />
-<<<<<<< HEAD
-{t('points')}
-=======
             {t('points')}
->>>>>>> f44bf726
           </CardTitle>
         </CardHeader>
         <CardContent className="space-y-4">
@@ -167,10 +163,6 @@
           />
           <StatRow 
             label={t('firstServePercentage')} 
-<<<<<<< HEAD
-            value1={Math.round(stats.player1.firstServePercentage)} 
-            value2={Math.round(stats.player2.firstServePercentage)}
-=======
             value1={Math.round(
               stats.player1.firstServesAttempted > 0 
                 ? (stats.player1.firstServesMade / stats.player1.firstServesAttempted) * 100 
@@ -181,15 +173,10 @@
                 ? (stats.player2.firstServesMade / stats.player2.firstServesAttempted) * 100 
                 : 0
             )}
->>>>>>> f44bf726
             format="percentage"
           />
           <StatRow 
             label={t('firstServePointsWonPercentage')} 
-<<<<<<< HEAD
-            value1={Math.round(stats.player1.firstServeWinPercentage)} 
-            value2={Math.round(stats.player2.firstServeWinPercentage)}
-=======
             value1={Math.round(
               stats.player1.firstServesMade > 0 
                 ? (stats.player1.firstServePointsWon / stats.player1.firstServesMade) * 100 
@@ -200,7 +187,6 @@
                 ? (stats.player2.firstServePointsWon / stats.player2.firstServesMade) * 100 
                 : 0
             )}
->>>>>>> f44bf726
             format="percentage"
           />
         </CardContent>
@@ -223,10 +209,6 @@
             />
             <StatRow 
               label={t('breakPointConversion')} 
-<<<<<<< HEAD
-              value1={Math.round(stats.player1.breakPointConversionPercentage)} 
-              value2={Math.round(stats.player2.breakPointConversionPercentage)}
-=======
               value1={Math.round(
                 stats.player1.breakPointsFaced > 0 
                   ? (stats.player1.breakPointsWon / stats.player1.breakPointsFaced) * 100 
@@ -237,7 +219,6 @@
                   ? (stats.player2.breakPointsWon / stats.player2.breakPointsFaced) * 100 
                   : 0
               )}
->>>>>>> f44bf726
               format="percentage"
             />
           </CardContent>
@@ -560,14 +541,11 @@
                 value2={stats.unforcedErrorsByPlayer[1]} 
               />
               <StatRow 
-<<<<<<< HEAD
-=======
                 label={t('forcedErrors')} 
                 value1={stats.forcedErrorsByPlayer[0]} 
                 value2={stats.forcedErrorsByPlayer[1]} 
               />
               <StatRow 
->>>>>>> f44bf726
                 label={t('aces')} 
                 value1={stats.acesByPlayer[0]} 
                 value2={stats.acesByPlayer[1]} 
